"""
Firebase client for MedDigest.

This module provides Firebase Firestore operations for storing research digests and managing user subscriptions.
"""

import logging
from typing import Dict, Any, Optional, List
import firebase_admin
from firebase_admin import credentials, firestore
from firebase_admin.exceptions import FirebaseError
import datetime

from .firebase_config import FirebaseConfig

logger = logging.getLogger(__name__)


class FirebaseClient:
    """
    Firebase client for storing research digests and managing user subscriptions in Firestore.
    """
    
    def __init__(self, config: FirebaseConfig):
        """
        Initialize Firebase connection.
        
        Args:
            config (FirebaseConfig): Firebase configuration
            
        Raises:
            ValueError: If configuration is invalid
            FirebaseError: If Firebase initialization fails
        """
        if not config.validate():
            raise ValueError("Invalid Firebase configuration")
        
        self.config = config
        self.db = None
        self._initialize_firebase()
    
    def _initialize_firebase(self) -> None:
        """
        Initialize Firebase Admin SDK and Firestore connection.
        
        Raises:
            FirebaseError: If Firebase initialization fails
        """
        try:
            # Check if Firebase app is already initialized
            if not firebase_admin._apps:
                if self.config.service_account_path:
                    # Use service account credentials
                    cred = credentials.Certificate(self.config.service_account_path)
                    firebase_admin.initialize_app(cred, {
                        'projectId': self.config.project_id
                    })
                else:
                    # Use default credentials (for development/testing)
                    firebase_admin.initialize_app()
            
            self.db = firestore.client()
            logger.info(f"Connected to Firebase project: {self.config.project_id}")
            
        except FirebaseError as e:
            logger.error(f"Failed to initialize Firebase: {str(e)}")
            raise
        except Exception as e:
            logger.error(f"Unexpected error initializing Firebase: {str(e)}")
            raise
    
    def store_digest(self, digest_data: Dict[str, Any], digest_id: str) -> bool:
        """
        Store a research digest in Firestore.
        
        Args:
            digest_data (Dict[str, Any]): Digest data as dictionary
            digest_id (str): Unique ID for the digest
            
        Returns:
            bool: True if successful, False otherwise
        """
        try:
            digest_ref = self.db.collection('research_digests').document(digest_id)
            digest_ref.set(digest_data)
            logger.info(f"Stored research digest: {digest_id}")
            return True
        except Exception as e:
            logger.error(f"Failed to store research digest: {str(e)}")
            return False
        
    def store_user_subscription(self, user_id: str, subscription_data: Dict[str, Any]) -> bool:
        """
        Store a user subscription in Firestore.
        """
        try:
            subscription_ref = self.db.collection('user_signups').document(user_id)
            subscription_ref.set(subscription_data)
            logger.info(f"Stored user subscription: {user_id}")
            return True
        except Exception as e:
            logger.error(f"Failed to store user subscription: {str(e)}")
            return False
        
    def store_paper_analysis(self, paper_id: str, analysis: Dict[str, Any]) -> bool:
        """
        Store a paper analysis in Firestore.
        
        Args:
            paper_id (str): Unique identifier for the paper
            analysis (Dict[str, Any]): Analysis data to store
            
        Returns:
            bool: True if successful, False otherwise
        """
        try:
            # Store in paper_analyses collection with paper_id as document ID
            analysis_ref = self.db.collection('paper_analyses').document(paper_id)
            
            # Add timestamp for when the analysis was stored
            analysis['stored_at'] = firestore.SERVER_TIMESTAMP
            
            analysis_ref.set(analysis)
            logger.info(f"Stored paper analysis for paper ID: {paper_id}")
            return True
        except Exception as e:
            logger.error(f"Failed to store paper analysis for paper ID {paper_id}: {str(e)}")
            return False
    
    def get_paper_analysis(self, paper_id: str) -> Optional[Dict[str, Any]]:
        """
        Retrieve a paper analysis from Firestore.
        
        Args:
            paper_id (str): ID of the paper to retrieve analysis for
            
        Returns:
            Optional[Dict[str, Any]]: Analysis data if found, None otherwise
        """
        try:
            analysis_ref = self.db.collection('paper_analyses').document(paper_id)
            analysis_doc = analysis_ref.get()
            
            if analysis_doc.exists:
                return analysis_doc.to_dict()
            else:
                logger.warning(f"Paper analysis not found: {paper_id}")
                return None
                
        except Exception as e:
            logger.error(f"Failed to retrieve paper analysis {paper_id}: {str(e)}")
            return None
    
    def get_analyses_by_specialty(self, specialty: str, limit: int = 100) -> List[Dict[str, Any]]:
        """
        Retrieve paper analyses filtered by specialty.
        
        Args:
            specialty (str): Medical specialty to filter by
            limit (int): Maximum number of analyses to return
            
        Returns:
            List[Dict[str, Any]]: List of analysis data
        """
        try:
            analyses_ref = self.db.collection('paper_analyses')
            query = analyses_ref.where('specialty', '==', specialty).limit(limit)
            docs = query.stream()
            
            analyses = []
            for doc in docs:
                analysis_data = doc.to_dict()
                analysis_data['paper_id'] = doc.id
                analyses.append(analysis_data)
            
            logger.info(f"Retrieved {len(analyses)} analyses for specialty: {specialty}")
            return analyses
            
        except Exception as e:
            logger.error(f"Failed to retrieve analyses for specialty {specialty}: {str(e)}")
            return []
    
    def get_high_interest_analyses(self, min_score: float = 7.0, limit: int = 100) -> List[Dict[str, Any]]:
        """
        Retrieve paper analyses with high interest scores.
        
        Args:
            min_score (float): Minimum interest score threshold
            limit (int): Maximum number of analyses to return
            
        Returns:
            List[Dict[str, Any]]: List of high-interest analysis data
        """
        try:
            analyses_ref = self.db.collection('paper_analyses')
            query = analyses_ref.where('interest_score', '>=', min_score).order_by('interest_score', direction=firestore.Query.DESCENDING).limit(limit)
            docs = query.stream()
            
            analyses = []
            for doc in docs:
                analysis_data = doc.to_dict()
                analysis_data['paper_id'] = doc.id
                analyses.append(analysis_data)
            
            logger.info(f"Retrieved {len(analyses)} high-interest analyses (score >= {min_score})")
            return analyses
            
        except Exception as e:
            logger.error(f"Failed to retrieve high-interest analyses: {str(e)}")
            return []
    
    def get_digest(self, digest_id: str) -> Optional[Dict[str, Any]]:
        """
        Retrieve a research digest from Firestore.
        
        Args:
            digest_id (str): ID of the digest to retrieve
            
        Returns:
            Optional[Dict[str, Any]]: Digest data if found, None otherwise
        """
        try:
            digest_ref = self.db.collection('research_digests').document(digest_id)
            digest_doc = digest_ref.get()
            
            if digest_doc.exists:
                return digest_doc.to_dict()
            else:
                logger.warning(f"Digest not found: {digest_id}")
                return None
                
        except Exception as e:
            logger.error(f"Failed to retrieve digest {digest_id}: {str(e)}")
            return None
    
<<<<<<< HEAD
    def get_latest_digest(self) -> Optional[Dict[str, Any]]:
        """
        Retrieve the most recent research digest from Firestore.
        Returns:
            Optional[Dict[str, Any]]: The latest digest data if found, None otherwise.
        """
        try:
            digests = (
                self.db.collection('research_digests')
                .order_by('date_generated', direction=firestore.Query.DESCENDING)
                .limit(1)
                .stream()
            )
            for doc in digests:
                data = doc.to_dict()
                data['id'] = doc.id  
                return data
            return None  
        except Exception as e:
            logger.error(f"Failed to retrieve latest digest: {str(e)}")
            return None

    def store_user_signup(self, email: str, first_name: str, last_name: str, medical_interests: List[str]) -> bool:
        """Simple method to store user signup data."""
        try:
            user_data = {
                'email': email.lower().strip(),
                'first_name': first_name.strip(),
                'last_name': last_name.strip(),
                'medical_interests': medical_interests,
                'signed_up_at': datetime.datetime.utcnow()
            }
            
            self.db.collection('user_signups').document(email.lower().strip()).set(user_data)
            logger.info(f"Stored user signup: {email}")
            return True
            
        except Exception as e:
            logger.error(f"Failed to store signup: {str(e)}")
            return False
=======
    def get_all_user_subscriptions(self) -> Optional[Dict[str, Any]]:
        """
        Retrieve all user subscriptions from Firestore.
        """
        try:
            subscriptions_ref = self.db.collection('user_signups')
            docs = subscriptions_ref.stream()
            
            subscriptions = {}
            for doc in docs:
                subscription_data = doc.to_dict()
                subscriptions[doc.id] = subscription_data
            
            logger.info(f"Retrieved {len(subscriptions)} user subscriptions")
            return subscriptions
                
        except Exception as e:
            logger.error(f"Failed to retrieve user subscriptions: {str(e)}")
            return None
>>>>>>> 03c504cc
<|MERGE_RESOLUTION|>--- conflicted
+++ resolved
@@ -233,7 +233,6 @@
             logger.error(f"Failed to retrieve digest {digest_id}: {str(e)}")
             return None
     
-<<<<<<< HEAD
     def get_latest_digest(self) -> Optional[Dict[str, Any]]:
         """
         Retrieve the most recent research digest from Firestore.
@@ -274,7 +273,7 @@
         except Exception as e:
             logger.error(f"Failed to store signup: {str(e)}")
             return False
-=======
+
     def get_all_user_subscriptions(self) -> Optional[Dict[str, Any]]:
         """
         Retrieve all user subscriptions from Firestore.
@@ -293,5 +292,4 @@
                 
         except Exception as e:
             logger.error(f"Failed to retrieve user subscriptions: {str(e)}")
-            return None
->>>>>>> 03c504cc
+            return None